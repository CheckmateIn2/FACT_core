--- conflicted
+++ resolved
@@ -181,7 +181,6 @@
         else:
             logging.warning('Propagating tag only allowed for firmware. Given: {}')
 
-<<<<<<< HEAD
     def add_remote_analysis(self, uid: str, result: dict, task_id: str, system: str) -> bool:
         task_uid, task, _ = parse_task_id(task_id)
         if not uid == task_uid:
@@ -199,7 +198,7 @@
         else:
             logging.debug('Skipped storage of analysis, since it doesn\'t seem outdated.')
             return False
-=======
+
     def add_analysis(self, file_object: FileObject):
         if isinstance(file_object, (Firmware, FileObject)):
             processed_analysis = self.sanitize_analysis(file_object.processed_analysis)
@@ -222,5 +221,4 @@
                 )
         except Exception as exception:
             logging.error('Update of analysis failed badly ({})'.format(exception))
-            raise exception
->>>>>>> ef7deb5a
+            raise exception